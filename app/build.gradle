--- conflicted
+++ resolved
@@ -174,13 +174,8 @@
 
     implementation "org.jetbrains.kotlinx:kotlinx-serialization-json:1.4.1"
 
-<<<<<<< HEAD
     implementation 'androidx.appcompat:appcompat:1.5.1'
-    implementation 'com.google.android.material:material:1.6.1'
-=======
-    implementation 'androidx.appcompat:appcompat:1.4.2'
     implementation 'com.google.android.material:material:1.7.0'
->>>>>>> 76c7e341
     implementation 'androidx.constraintlayout:constraintlayout:2.1.4'
     implementation "com.vanniktech:emoji-google:0.15.0"
     implementation group: 'androidx.emoji', name: 'emoji-bundled', version: '1.1.0'
