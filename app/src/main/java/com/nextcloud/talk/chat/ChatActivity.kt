--- conflicted
+++ resolved
@@ -4102,13 +4102,10 @@
         private const val ACTOR_TYPE = "users"
         const val CONVERSATION_INTERNAL_ID = "CONVERSATION_INTERNAL_ID"
         const val NO_OFFLINE_MESSAGES_FOUND = "NO_OFFLINE_MESSAGES_FOUND"
-<<<<<<< HEAD
         const val VOICE_MESSAGE_CONTINUOUS_BEFORE = -5
         const val VOICE_MESSAGE_CONTINUOUS_AFTER = 5
         const val VOICE_MESSAGE_PLAY_ADD_THRESHOLD = 0.1
         const val VOICE_MESSAGE_MARK_PLAYED_FACTOR = 20
-=======
         const val OUT_OF_OFFICE_ALPHA = 76
->>>>>>> 5a7c45ef
     }
 }