# Changelog
All notable changes to this project will be documented in this file.

The format is based on [Keep a Changelog](https://keepachangelog.com/en/1.0.0/),
and this project adheres to [Semantic Versioning](https://semver.org/spec/v2.0.0.html).
Types of changes can be: Added/Changed/Deprecated/Removed/Fixed/Security

## [UNRELEASED]
### Added
- edit profile information and privacy settings

### Changed
- improve conversation list design and dark/light theming (@AndyScherzinger)
- introduce new dark/light toolbar/searchbar design (@AndyScherzinger)
<<<<<<< HEAD
- improve login screen design (@AndyScherzinger)
=======
- improve content/toolbar alignments (@AndyScherzinger)
>>>>>>> 617af18f

### Fixed
- @ in username is allowed for phonebook sync
- avoid sync when phonebook is empty
- avoid creation of multiple "chat via"-links in phonebook
- delete "chat via"-link from phonebook if phone number was deleted on server
- remove all "chat via"-links from phonebook when sync is disabled
- fix to show avatars for incoming pictures in group chats (@starypatyk)
- do not allow selecting files in files browser that are not allowed to be reshared

## [11.1.0] - 2021-03-12
### Added
- add ability to enter own phone number when address book sync is enabled

### Fixed
- show links for deck-cards

## [11.0.0] - 2021-02-23
### Added
- upload files from local storage
- delete messages (requires Talk 11.1 on server)
- UI-improvements for call screens
- new ringtone for outgoing calls<|MERGE_RESOLUTION|>--- conflicted
+++ resolved
@@ -12,11 +12,8 @@
 ### Changed
 - improve conversation list design and dark/light theming (@AndyScherzinger)
 - introduce new dark/light toolbar/searchbar design (@AndyScherzinger)
-<<<<<<< HEAD
 - improve login screen design (@AndyScherzinger)
-=======
 - improve content/toolbar alignments (@AndyScherzinger)
->>>>>>> 617af18f
 
 ### Fixed
 - @ in username is allowed for phonebook sync
